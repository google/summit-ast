/*
 * Copyright 2022 Google LLC
 *
 * Licensed under the Apache License, Version 2.0 (the "License");
 * you may not use this file except in compliance with the License.
 * You may obtain a copy of the License at
 *
 *      http://www.apache.org/licenses/LICENSE-2.0
 *
 * Unless required by applicable law or agreed to in writing, software
 * distributed under the License is distributed on an "AS IS" BASIS,
 * WITHOUT WARRANTIES OR CONDITIONS OF ANY KIND, either express or implied.
 * See the License for the specific language governing permissions and
 * limitations under the License.
 */

package com.google.summit.translation

import com.google.common.truth.Truth.assertThat
import com.google.summit.ast.CompilationUnit
import com.google.summit.ast.expression.SoqlExpression
import com.google.summit.ast.expression.SoslExpression
import com.google.summit.ast.expression.VariableExpression
import com.google.summit.testing.TranslateHelpers
import org.junit.Test
import org.junit.runner.RunWith
import org.junit.runners.JUnit4

@RunWith(JUnit4::class)
class SoqlAndSoslTest {

  /** Concatenates the string in a field initializer context and returns the AST. */
  private fun parseSoqlOrSoslInCode(soql: String): CompilationUnit {
    return TranslateHelpers.parseAndTranslate(
      """
        class Test {
          Object x = [$soql];
        }
        """
    )
  }

  @Test
  fun soqlPrimary_contains_query() {
    val query = "SELECT Id FROM Contact"

    val root = parseSoqlOrSoslInCode(query)

    val node = TranslateHelpers.findFirstNodeOfType<SoqlExpression>(root)
    assertThat(node).isNotNull()
    assertThat(node!!.query).isEqualTo(query)
    assertThat(node.bindings).isEmpty()
  }

  @Test
  fun soslPrimary_contains_query() {
    val query = "FIND :search IN ALL FIELDS RETURNING Account(Name)"

    val root = parseSoqlOrSoslInCode(query)

    val node = TranslateHelpers.findFirstNodeOfType<SoslExpression>(root)
    assertThat(node).isNotNull()
    assertThat(node!!.query).isEqualTo(query)
    assertThat(node.bindings).hasSize(1)
  }

  @Test
<<<<<<< HEAD
  fun soslPrimary_contains_query_with_all_bindings() {
    val query = """
      FIND :myString1 IN ALL FIELDS
      RETURNING
         Account (Id, Name WHERE Name LIKE :myString2
                  LIMIT :myInt3),
         Contact,
         Opportunity,
         Lead
      //WITH DIVISION =:myString4 // that's not supported by apex-parser yet
      WITH DIVISION = 'ccc'
      LIMIT :myInt5
    """.trimIndent()
=======
  fun soslWithUserMode() {
    val query = "FIND :SecondarySearchList IN NAME FIELDS RETURNING " +
            "Account(Id, Account.Name WHERE ID = '' LIMIT 100) " +
            "WITH USER_MODE"
>>>>>>> c2dca80d

    val root = parseSoqlOrSoslInCode(query)

    val node = TranslateHelpers.findFirstNodeOfType<SoslExpression>(root)
    assertThat(node).isNotNull()
    assertThat(node!!.query).isEqualTo(query)
<<<<<<< HEAD
    assertThat(node.bindings).hasSize(4)
    val varExpressions = node.bindings
        .flatMap { it.getChildren() }
        .filterIsInstance<VariableExpression>()
        .map { it.id.string }
        .toList()
    assertThat(varExpressions).hasSize(4)
    assertThat(varExpressions).containsExactly("myString1", "myString2", "myInt3", "myInt5")
=======
    assertThat(node.bindings).hasSize(1)
>>>>>>> c2dca80d
  }
}<|MERGE_RESOLUTION|>--- conflicted
+++ resolved
@@ -65,7 +65,6 @@
   }
 
   @Test
-<<<<<<< HEAD
   fun soslPrimary_contains_query_with_all_bindings() {
     val query = """
       FIND :myString1 IN ALL FIELDS
@@ -79,19 +78,12 @@
       WITH DIVISION = 'ccc'
       LIMIT :myInt5
     """.trimIndent()
-=======
-  fun soslWithUserMode() {
-    val query = "FIND :SecondarySearchList IN NAME FIELDS RETURNING " +
-            "Account(Id, Account.Name WHERE ID = '' LIMIT 100) " +
-            "WITH USER_MODE"
->>>>>>> c2dca80d
 
     val root = parseSoqlOrSoslInCode(query)
 
     val node = TranslateHelpers.findFirstNodeOfType<SoslExpression>(root)
     assertThat(node).isNotNull()
     assertThat(node!!.query).isEqualTo(query)
-<<<<<<< HEAD
     assertThat(node.bindings).hasSize(4)
     val varExpressions = node.bindings
         .flatMap { it.getChildren() }
@@ -100,8 +92,19 @@
         .toList()
     assertThat(varExpressions).hasSize(4)
     assertThat(varExpressions).containsExactly("myString1", "myString2", "myInt3", "myInt5")
-=======
+  }
+
+  @Test
+  fun soslWithUserMode() {
+    val query = "FIND :SecondarySearchList IN NAME FIELDS RETURNING " +
+            "Account(Id, Account.Name WHERE ID = '' LIMIT 100) " +
+            "WITH USER_MODE"
+
+    val root = parseSoqlOrSoslInCode(query)
+
+    val node = TranslateHelpers.findFirstNodeOfType<SoslExpression>(root)
+    assertThat(node).isNotNull()
+    assertThat(node!!.query).isEqualTo(query)
     assertThat(node.bindings).hasSize(1)
->>>>>>> c2dca80d
   }
 }