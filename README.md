# Summit-AST

<<<<<<< HEAD
The Summit-AST library defines an abstract syntax tree (AST) data structure
to represent Apex source code, and it provides the translation of a parse tree
into its AST representation.
=======
The Summit-AST library defines an abstract syntax tree (AST) data structure to
represent Salesforce
[Apex](https://developer.salesforce.com/docs/atlas.en-us.apexcode.meta/apexcode/apex_intro_what_is_apex.htm)
source code, and it provides the translation of a parse tree into its AST
representation.
>>>>>>> 24f01de0

This is not an official Google product.

## Dependencies

This is built on top of the
[apex-parser](https://github.com/nawforce/apex-parser) Apex parser, which is a
compiled [ANTLR4](https://github.com/antlr/antlr4) grammar.

All dependencies are downloaded and managed through the build system.

## Build

This software is built using [bazel](https://bazel.build/).

```
$ bazel build ...
```

It is tested and working with version 5.2.

## Running

The primary output is an in-memory AST data structure. The library is intended
to be integrated into other development tools.

There is a small `SummitTool` demonstration executable, which parses Apex source
files, builds the AST, and prints basic information. It can be executed by
running:

```
$ bazel run :SummitTool [files | directories ...]
```

Any directories will be recursively walked. The tool attempts to compile any
files with the extension `.cls` or `.trigger`.<|MERGE_RESOLUTION|>--- conflicted
+++ resolved
@@ -1,16 +1,10 @@
 # Summit-AST
 
-<<<<<<< HEAD
-The Summit-AST library defines an abstract syntax tree (AST) data structure
-to represent Apex source code, and it provides the translation of a parse tree
-into its AST representation.
-=======
 The Summit-AST library defines an abstract syntax tree (AST) data structure to
 represent Salesforce
 [Apex](https://developer.salesforce.com/docs/atlas.en-us.apexcode.meta/apexcode/apex_intro_what_is_apex.htm)
 source code, and it provides the translation of a parse tree into its AST
 representation.
->>>>>>> 24f01de0
 
 This is not an official Google product.
 
